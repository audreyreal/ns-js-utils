--- conflicted
+++ resolved
@@ -1,6 +1,5 @@
 import { NSScript } from "./client";
 import { addSidebarButton } from "./gui/sideBarButton";
-<<<<<<< HEAD
 import { prettify, canonicalize } from "./helpers";
 // imported everything for assigning to window
 // now exporting for docs
@@ -8,10 +7,6 @@
 export { addTopBarButton } from "./gui/topBarButton";
 export { addSidebarButton } from "./gui/sideBarButton";
 export { prettify, canonicalize } from "./helpers";
-=======
-import { addTopBarButton } from "./gui/topBarButton";
-import { canonicalize, prettify } from "./helpers";
->>>>>>> aa05acc4
 export type { StatusBubble } from "./gui/statusBubble";
 // export all types from both types files
 export type * from "./networking/html/types";
